--- conflicted
+++ resolved
@@ -1,10 +1,6 @@
 # LinkedIn Finder
 
-<<<<<<< HEAD
-A simple Python package to find LinkedIn profiles using search queries. Perfect for quickly finding someone's LinkedIn profile when you know their name and company!
-=======
 A simple Python package to find LinkedIn profiles using search queries. Perfect for quickly finding someone's LinkedIn profile when you know their name and company!!!
->>>>>>> 4e2f4b82
 
 ## Features
 
